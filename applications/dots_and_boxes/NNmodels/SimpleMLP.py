import torch as t
import torch.nn as nn
from typing import Dict
from game_state import *
import os


class SimpleMLP(nn.Module):
    def __init__(self, hidden_size: int = 64, device: t.device = t.device('cpu')):
        super().__init__()
        self._device = device
        self.hidden_size = hidden_size

        self.first_linear = nn.Linear(2*MAX_SIZE*(MAX_SIZE+1), hidden_size)
        self.relu = nn.ReLU()
        self.dropout = nn.Dropout(p=0.2)
        self.policy_head = nn.Linear(hidden_size, 2*MAX_SIZE*(MAX_SIZE+1))
        self.value_head = nn.Linear(hidden_size, 1)

        #Move model to device
        self.to(device)

    def forward(self, x: t.Tensor) -> Dict[str, t.Tensor]:
        mask = x #for later use: edges already played are not legal moves
        x = x.float()
        x = self.dropout(self.relu(self.first_linear(x)))

        # Policy output (softmax to get probabilities)
        policy_logits = self.policy_head(x)
        

        # Apply the mask: set the policy probabilities of illegal moves to a very low value
        if mask is not None:
            policy_logits = policy_logits + (mask * -1e10)  #Apply a large negative value to illegal moves     
        
        # Value output (scalar)
        value = t.tanh(self.value_head(x))

        return {
            "policy": policy_logits,
            "value": value
        }
    
    def save(self, file_name='model.pth'):
        model_folder_path = './model'
        if not os.path.exists(model_folder_path):
            os.makedirs(model_folder_path)

        file_name = os.path.join(model_folder_path, file_name)
        t.save(self.state_dict(), file_name)
<<<<<<< HEAD
    
=======
>>>>>>> 4fd2a14b
<|MERGE_RESOLUTION|>--- conflicted
+++ resolved
@@ -48,7 +48,3 @@
 
         file_name = os.path.join(model_folder_path, file_name)
         t.save(self.state_dict(), file_name)
-<<<<<<< HEAD
-    
-=======
->>>>>>> 4fd2a14b
